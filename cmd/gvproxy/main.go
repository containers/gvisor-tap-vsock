package main

import (
	"bufio"
	"context"
	"errors"
	"fmt"
	"net"
	"net/http"
	"net/http/pprof"
	"net/url"
	"os"
	"os/signal"
	"runtime"
	"strconv"
	"strings"
	"syscall"
	"time"

	"github.com/containers/gvisor-tap-vsock/pkg/net/stdio"
	"github.com/containers/gvisor-tap-vsock/pkg/sshclient"
	"github.com/containers/gvisor-tap-vsock/pkg/transport"
	"github.com/containers/gvisor-tap-vsock/pkg/virtualnetwork"
	"github.com/containers/winquit/pkg/winquit"
	humanize "github.com/dustin/go-humanize"
	log "github.com/sirupsen/logrus"
	"golang.org/x/sync/errgroup"
)

var (
<<<<<<< HEAD
	debug             bool
	mtu               int
	endpoints         arrayFlags
	vpnkitSocket      string
	qemuSocket        string
	bessSocket        string
	stdioSocket       string
	vfkitSocket       string
	forwardSocket     arrayFlags
	forwardDest       arrayFlags
	forwardUser       arrayFlags
	forwardIdentify   arrayFlags
	sshPort           int
	pidFile           string
	pcapFile          string
	exitCode          int
	logFile           string
	servicesEndpoint  string
	ec2MetadataAccess bool
	gatewayIP         string
	hostIP            string
	sshHostPort       string
	deviceIP          string
	subnetIP	  string
)

const (
	//gatewayIP   = "192.168.127.1"
	//sshHostPort = "192.168.127.2:22"
	//hostIP      = "192.168.127.254"
	host        = "host"
	gateway     = "gateway"
)

func main() {
	version := types.NewVersion("gvproxy")
	version.AddFlag()
	flag.Var(&endpoints, "listen", "control endpoint")
	flag.BoolVar(&debug, "debug", false, "Print debug info")
	flag.StringVar(&pcapFile, "pcap", "", "Capture network traffic to a pcap file")
	flag.StringVar(&gatewayIP, "gatewayIP", "192.168.127.1", "Gateway IP")
	flag.StringVar(&hostIP, "hostIP", "192.168.127.254", "Host IP")
	flag.StringVar(&deviceIP, "deviceIP", "192.168.127.2", "Device IP")
	flag.StringVar(&subnetIP, "subnetIP", "192.168.127.0/24", "subnet IP")
	flag.IntVar(&mtu, "mtu", 1500, "Set the MTU")
	flag.IntVar(&sshPort, "ssh-port", 2222, "Port to access the guest virtual machine. Must be between 1024 and 65535")
	flag.StringVar(&vpnkitSocket, "listen-vpnkit", "", "VPNKit socket to be used by Hyperkit")
	flag.StringVar(&qemuSocket, "listen-qemu", "", "Socket to be used by Qemu")
	flag.StringVar(&bessSocket, "listen-bess", "", "unixpacket socket to be used by Bess-compatible applications")
	flag.StringVar(&stdioSocket, "listen-stdio", "", "accept stdio pipe")
	flag.StringVar(&vfkitSocket, "listen-vfkit", "", "unixgram socket to be used by vfkit-compatible applications")
	flag.Var(&forwardSocket, "forward-sock", "Forwards a unix socket to the guest virtual machine over SSH")
	flag.Var(&forwardDest, "forward-dest", "Forwards a unix socket to the guest virtual machine over SSH")
	flag.Var(&forwardUser, "forward-user", "SSH user to use for unix socket forward")
	flag.Var(&forwardIdentify, "forward-identity", "Path to SSH identity key for forwarding")
	flag.StringVar(&pidFile, "pid-file", "", "Generate a file with the PID in it")
	flag.StringVar(&logFile, "log-file", "", "Output log messages (logrus) to a given file path")
	flag.StringVar(&servicesEndpoint, "services", "", "Exposes the same HTTP API as the --listen flag, without the /connect endpoint")
	flag.BoolVar(&ec2MetadataAccess, "ec2-metadata-access", false, "Permits access to EC2 Metadata Service (TCP only)")
	flag.Parse()

	sshHostPort := deviceIP + ":22"

	if version.ShowVersion() {
		fmt.Println(version.String())
		os.Exit(0)
=======
	exitCode int
)

func main() {
	// Use config or fallback to original behavior
	config, err := GvproxyInit()
	if err != nil {
		log.Fatal(err.Error())
>>>>>>> 9e98ea73
	}

	// Report version
	log.Info(GvproxyVersion())

	ctx, cancel := context.WithCancel(context.Background())
	// Make this the last defer statement in the stack
	defer log.Exit(exitCode)

	// Create a PID file if requested
	if config.PIDFile != "" {
		f, err := os.Create(config.PIDFile)
		if err != nil {
			log.Errorf("failed to create pidfile: %s", err.Error())
			return
		}
		// Remove the pid-file when exiting
		defer func() {
			if err := os.Remove(config.PIDFile); err != nil {
				log.Errorf("failed to remove pidfile: %s", err.Error())
			}
		}()
		pid := os.Getpid()
		if _, err := f.WriteString(strconv.Itoa(pid)); err != nil {
			log.Errorf("failed to write pidfile: %s", err.Error())
			return
		}
	}

<<<<<<< HEAD
	config := types.Configuration{
		Debug:             debug,
		CaptureFile:       pcapFile,
		MTU:               mtu,
		Subnet:            subnetIP,
		GatewayIP:         gatewayIP,
		GatewayMacAddress: "5a:94:ef:e4:0c:dd",
		DHCPStaticLeases: map[string]string{
			deviceIP: "5a:94:ef:e4:0c:ee",
		},
		DNS: []types.Zone{
			{
				Name: "containers.internal.",
				Records: []types.Record{
					{
						Name: gateway,
						IP:   net.ParseIP(gatewayIP),
					},
					{
						Name: host,
						IP:   net.ParseIP(hostIP),
					},
				},
			},
			{
				Name: "docker.internal.",
				Records: []types.Record{
					{
						Name: gateway,
						IP:   net.ParseIP(gatewayIP),
					},
					{
						Name: host,
						IP:   net.ParseIP(hostIP),
					},
				},
			},
		},
		DNSSearchDomains: searchDomains(),
		Forwards:         getForwardsMap(sshPort, sshHostPort),
		NAT: map[string]string{
			hostIP: "127.0.0.1",
		},
		GatewayVirtualIPs: []string{hostIP},
		VpnKitUUIDMacAddresses: map[string]string{
			"c3d68012-0208-11ea-9fd7-f2189899ab08": "5a:94:ef:e4:0c:ee",
		},
		Protocol:          protocol,
		Ec2MetadataAccess: ec2MetadataAccess,
	}
=======
	groupErrs, ctx := errgroup.WithContext(ctx)
	// Setup signal channel for catching user signals
	sigChan := make(chan os.Signal, 1)
	signal.Notify(sigChan, os.Interrupt, syscall.SIGTERM, syscall.SIGINT)

	// Intercept WM_QUIT/WM_CLOSE events if on Windows as SIGTERM (noop on other OSs)
	winquit.SimulateSigTermOnQuit(sigChan)
>>>>>>> 9e98ea73

	groupErrs.Go(func() error {
		return run(ctx, groupErrs, config)
	})

	// Wait for something to happen
	groupErrs.Go(func() error {
		select {
		// Catch signals so exits are graceful and defers can run
		case <-sigChan:
			cancel()
			return errors.New("signal caught")
		case <-ctx.Done():
			return nil
		}
	})
	// Wait for all of the go funcs to finish up
	if err := groupErrs.Wait(); err != nil {
		log.Errorf("gvproxy exiting: %v", err)
		exitCode = 1
	}
}

func getForwardsMap(sshPort int, sshHostPort string) map[string]string {
	if sshPort == -1 {
		return map[string]string{}
	}
	return map[string]string{
		fmt.Sprintf("127.0.0.1:%d", sshPort): sshHostPort,
	}
}

type arrayFlags []string

func (i *arrayFlags) String() string {
	return "my string representation"
}

func (i *arrayFlags) Set(value string) error {
	*i = append(*i, value)
	return nil
}

func InDebugMode() bool {
	return log.GetLevel().String() == "debug"
}

func run(ctx context.Context, g *errgroup.Group, config *GvproxyConfig) error {
	vn, err := virtualnetwork.New(&config.Stack)
	if err != nil {
		return err
	}
	log.Info("waiting for clients...")

	for _, endpoint := range config.Listen {
		log.Infof("listening %s", endpoint)
		ln, err := transport.Listen(endpoint)
		if err != nil {
			return fmt.Errorf("cannot listen: %w", err)
		}
		httpServe(ctx, g, ln, withProfiler(vn))
	}

	if config.Services != "" {
		log.Infof("enabling services API. Listening %s", config.Services)
		ln, err := transport.Listen(config.Services)
		if err != nil {
			return fmt.Errorf("cannot listen: %w", err)
		}
		httpServe(ctx, g, ln, vn.ServicesMux())
	}

	ln, err := vn.Listen("tcp", fmt.Sprintf("%s:80", config.Stack.GatewayIP))
	if err != nil {
		return err
	}
	mux := http.NewServeMux()
	mux.Handle("/services/forwarder/all", vn.Mux())
	mux.Handle("/services/forwarder/expose", vn.Mux())
	mux.Handle("/services/forwarder/unexpose", vn.Mux())
	httpServe(ctx, g, ln, mux)

	if InDebugMode() {
		g.Go(func() error {
		debugLog:
			for {
				select {
				case <-time.After(5 * time.Second):
					log.Debugf("%s sent to the VM, %s received from the VM\n", humanize.Bytes(vn.BytesSent()), humanize.Bytes(vn.BytesReceived()))
				case <-ctx.Done():
					break debugLog
				}
			}
			return nil
		})
	}

	if config.Interfaces.VPNKit != "" {
		vpnkitListener, err := transport.Listen(config.Interfaces.VPNKit)
		if err != nil {
			return fmt.Errorf("vpnkit listen error: %w", err)
		}
		g.Go(func() error {
		vpnloop:
			for {
				select {
				case <-ctx.Done():
					break vpnloop
				default:
					// pass through
				}
				conn, err := vpnkitListener.Accept()
				if err != nil {
					log.Errorf("vpnkit accept error: %s", err)
					continue
				}
				g.Go(func() error {
					return vn.AcceptVpnKit(conn)
				})
			}
			return nil
		})
	}

	if config.Interfaces.Qemu != "" {
		qemuListener, err := transport.Listen(config.Interfaces.Qemu)
		if err != nil {
			return fmt.Errorf("qemu listen error: %w", err)
		}

		g.Go(func() error {
			<-ctx.Done()
			if err := qemuListener.Close(); err != nil {
				log.Errorf("error closing %s: %q", config.Interfaces.Qemu, err)
			}
			return os.Remove(config.Interfaces.Qemu)
		})

		g.Go(func() error {
			conn, err := qemuListener.Accept()
			if err != nil {
				return fmt.Errorf("qemu accept error: %w", err)
			}
			return vn.AcceptQemu(ctx, conn)
		})
	}

	if config.Interfaces.Bess != "" {
		bessListener, err := transport.Listen(config.Interfaces.Bess)
		if err != nil {
			return fmt.Errorf("bess listen error: %w", err)
		}

		g.Go(func() error {
			<-ctx.Done()
			if err := bessListener.Close(); err != nil {
				log.Errorf("error closing %s: %q", config.Interfaces.Bess, err)
			}
			return os.Remove(config.Interfaces.Bess)
		})

		g.Go(func() error {
			conn, err := bessListener.Accept()
			if err != nil {
				return fmt.Errorf("bess accept error: %w", err)
			}
			return vn.AcceptBess(ctx, conn)
		})
	}

	if config.Interfaces.Vfkit != "" {
		conn, err := transport.ListenUnixgram(config.Interfaces.Vfkit)
		if err != nil {
			return fmt.Errorf("vfkit listen error: %w", err)
		}

		g.Go(func() error {
			<-ctx.Done()
			if err := conn.Close(); err != nil {
				log.Errorf("error closing %s: %q", config.Interfaces.Vfkit, err)
			}
			vfkitSocketURI, _ := url.Parse(config.Interfaces.Vfkit)
			return os.Remove(vfkitSocketURI.Path)
		})

		g.Go(func() error {
			vfkitConn, err := transport.AcceptVfkit(conn)
			if err != nil {
				return fmt.Errorf("vfkit accept error: %w", err)
			}
			return vn.AcceptVfkit(ctx, vfkitConn)
		})
	}

	if config.Interfaces.Stdio != "" {
		g.Go(func() error {
			conn := stdio.GetStdioConn()
			return vn.AcceptStdio(ctx, conn)
		})
	}

	for i := range config.Forwards {
		var (
			src *url.URL
			err error
		)
		if strings.Contains(config.Forwards[i].Socket, "://") {
			src, err = url.Parse(config.Forwards[i].Socket)
			if err != nil {
				return err
			}
		} else {
			src = &url.URL{
				Scheme: "unix",
				Path:   config.Forwards[i].Socket,
			}
		}

		dest := &url.URL{
			Scheme: "ssh",
			User:   url.User(config.Forwards[i].User),
			Host:   sshHostPort,
			Path:   config.Forwards[i].Dest,
		}
		j := i
		g.Go(func() error {
			defer os.Remove(config.Forwards[j].Socket)
			forward, err := sshclient.CreateSSHForward(ctx, src, dest, config.Forwards[j].Identity, vn)
			if err != nil {
				return err
			}
			go func() {
				<-ctx.Done()
				// Abort pending accepts
				forward.Close()
			}()
		loop:
			for {
				select {
				case <-ctx.Done():
					break loop
				default:
					// proceed
				}
				err := forward.AcceptAndTunnel(ctx)
				if err != nil {
					log.Debugf("Error occurred handling ssh forwarded connection: %q", err)
				}
			}
			return nil
		})
	}

	return nil
}

func httpServe(ctx context.Context, g *errgroup.Group, ln net.Listener, mux http.Handler) {
	g.Go(func() error {
		<-ctx.Done()
		return ln.Close()
	})
	g.Go(func() error {
		s := &http.Server{
			Handler:      mux,
			ReadTimeout:  10 * time.Second,
			WriteTimeout: 10 * time.Second,
		}
		err := s.Serve(ln)
		if err != nil {
			if err != http.ErrServerClosed {
				return err
			}
			return err
		}
		return nil
	})
}

func withProfiler(vn *virtualnetwork.VirtualNetwork) http.Handler {
	mux := vn.Mux()
	if InDebugMode() {
		mux.HandleFunc("/debug/pprof/", pprof.Index)
		mux.HandleFunc("/debug/pprof/cmdline", pprof.Cmdline)
		mux.HandleFunc("/debug/pprof/profile", pprof.Profile)
		mux.HandleFunc("/debug/pprof/symbol", pprof.Symbol)
	}
	return mux
}

func searchDomains() []string {
	if runtime.GOOS == "darwin" || runtime.GOOS == "linux" {
		f, err := os.Open("/etc/resolv.conf")
		if err != nil {
			log.Errorf("open file error: %v", err)
			return nil
		}
		defer f.Close()
		sc := bufio.NewScanner(f)
		searchPrefix := "search "
		for sc.Scan() {
			if strings.HasPrefix(sc.Text(), searchPrefix) {
				return parseSearchString(sc.Text(), searchPrefix)
			}
		}
		if err := sc.Err(); err != nil {
			log.Errorf("scan file error: %v", err)
			return nil
		}
	}
	return nil
}

// Parse and sanitize search list
// macOS has limitation on number of domains (6) and general string length (256 characters)
// since glibc 2.26 Linux has no limitation on 'search' field
func parseSearchString(text, searchPrefix string) []string {
	// macOS allow only 265 characters in search list
	if runtime.GOOS == "darwin" && len(text) > 256 {
		log.Errorf("Search domains list is too long, it should not exceed 256 chars on macOS: %d", len(text))
		text = text[:256]
		lastSpace := strings.LastIndex(text, " ")
		if lastSpace != -1 {
			text = text[:lastSpace]
		}
	}

	searchDomains := strings.Split(strings.TrimPrefix(text, searchPrefix), " ")
	log.Debugf("Using search domains: %v", searchDomains)

	// macOS allow only 6 domains in search list
	if runtime.GOOS == "darwin" && len(searchDomains) > 6 {
		log.Errorf("Search domains list is too long, it should not exceed 6 domains on macOS: %d", len(searchDomains))
		searchDomains = searchDomains[:6]
	}

	return searchDomains
}<|MERGE_RESOLUTION|>--- conflicted
+++ resolved
@@ -28,74 +28,6 @@
 )
 
 var (
-<<<<<<< HEAD
-	debug             bool
-	mtu               int
-	endpoints         arrayFlags
-	vpnkitSocket      string
-	qemuSocket        string
-	bessSocket        string
-	stdioSocket       string
-	vfkitSocket       string
-	forwardSocket     arrayFlags
-	forwardDest       arrayFlags
-	forwardUser       arrayFlags
-	forwardIdentify   arrayFlags
-	sshPort           int
-	pidFile           string
-	pcapFile          string
-	exitCode          int
-	logFile           string
-	servicesEndpoint  string
-	ec2MetadataAccess bool
-	gatewayIP         string
-	hostIP            string
-	sshHostPort       string
-	deviceIP          string
-	subnetIP	  string
-)
-
-const (
-	//gatewayIP   = "192.168.127.1"
-	//sshHostPort = "192.168.127.2:22"
-	//hostIP      = "192.168.127.254"
-	host        = "host"
-	gateway     = "gateway"
-)
-
-func main() {
-	version := types.NewVersion("gvproxy")
-	version.AddFlag()
-	flag.Var(&endpoints, "listen", "control endpoint")
-	flag.BoolVar(&debug, "debug", false, "Print debug info")
-	flag.StringVar(&pcapFile, "pcap", "", "Capture network traffic to a pcap file")
-	flag.StringVar(&gatewayIP, "gatewayIP", "192.168.127.1", "Gateway IP")
-	flag.StringVar(&hostIP, "hostIP", "192.168.127.254", "Host IP")
-	flag.StringVar(&deviceIP, "deviceIP", "192.168.127.2", "Device IP")
-	flag.StringVar(&subnetIP, "subnetIP", "192.168.127.0/24", "subnet IP")
-	flag.IntVar(&mtu, "mtu", 1500, "Set the MTU")
-	flag.IntVar(&sshPort, "ssh-port", 2222, "Port to access the guest virtual machine. Must be between 1024 and 65535")
-	flag.StringVar(&vpnkitSocket, "listen-vpnkit", "", "VPNKit socket to be used by Hyperkit")
-	flag.StringVar(&qemuSocket, "listen-qemu", "", "Socket to be used by Qemu")
-	flag.StringVar(&bessSocket, "listen-bess", "", "unixpacket socket to be used by Bess-compatible applications")
-	flag.StringVar(&stdioSocket, "listen-stdio", "", "accept stdio pipe")
-	flag.StringVar(&vfkitSocket, "listen-vfkit", "", "unixgram socket to be used by vfkit-compatible applications")
-	flag.Var(&forwardSocket, "forward-sock", "Forwards a unix socket to the guest virtual machine over SSH")
-	flag.Var(&forwardDest, "forward-dest", "Forwards a unix socket to the guest virtual machine over SSH")
-	flag.Var(&forwardUser, "forward-user", "SSH user to use for unix socket forward")
-	flag.Var(&forwardIdentify, "forward-identity", "Path to SSH identity key for forwarding")
-	flag.StringVar(&pidFile, "pid-file", "", "Generate a file with the PID in it")
-	flag.StringVar(&logFile, "log-file", "", "Output log messages (logrus) to a given file path")
-	flag.StringVar(&servicesEndpoint, "services", "", "Exposes the same HTTP API as the --listen flag, without the /connect endpoint")
-	flag.BoolVar(&ec2MetadataAccess, "ec2-metadata-access", false, "Permits access to EC2 Metadata Service (TCP only)")
-	flag.Parse()
-
-	sshHostPort := deviceIP + ":22"
-
-	if version.ShowVersion() {
-		fmt.Println(version.String())
-		os.Exit(0)
-=======
 	exitCode int
 )
 
@@ -104,7 +36,6 @@
 	config, err := GvproxyInit()
 	if err != nil {
 		log.Fatal(err.Error())
->>>>>>> 9e98ea73
 	}
 
 	// Report version
@@ -134,58 +65,6 @@
 		}
 	}
 
-<<<<<<< HEAD
-	config := types.Configuration{
-		Debug:             debug,
-		CaptureFile:       pcapFile,
-		MTU:               mtu,
-		Subnet:            subnetIP,
-		GatewayIP:         gatewayIP,
-		GatewayMacAddress: "5a:94:ef:e4:0c:dd",
-		DHCPStaticLeases: map[string]string{
-			deviceIP: "5a:94:ef:e4:0c:ee",
-		},
-		DNS: []types.Zone{
-			{
-				Name: "containers.internal.",
-				Records: []types.Record{
-					{
-						Name: gateway,
-						IP:   net.ParseIP(gatewayIP),
-					},
-					{
-						Name: host,
-						IP:   net.ParseIP(hostIP),
-					},
-				},
-			},
-			{
-				Name: "docker.internal.",
-				Records: []types.Record{
-					{
-						Name: gateway,
-						IP:   net.ParseIP(gatewayIP),
-					},
-					{
-						Name: host,
-						IP:   net.ParseIP(hostIP),
-					},
-				},
-			},
-		},
-		DNSSearchDomains: searchDomains(),
-		Forwards:         getForwardsMap(sshPort, sshHostPort),
-		NAT: map[string]string{
-			hostIP: "127.0.0.1",
-		},
-		GatewayVirtualIPs: []string{hostIP},
-		VpnKitUUIDMacAddresses: map[string]string{
-			"c3d68012-0208-11ea-9fd7-f2189899ab08": "5a:94:ef:e4:0c:ee",
-		},
-		Protocol:          protocol,
-		Ec2MetadataAccess: ec2MetadataAccess,
-	}
-=======
 	groupErrs, ctx := errgroup.WithContext(ctx)
 	// Setup signal channel for catching user signals
 	sigChan := make(chan os.Signal, 1)
@@ -193,7 +72,6 @@
 
 	// Intercept WM_QUIT/WM_CLOSE events if on Windows as SIGTERM (noop on other OSs)
 	winquit.SimulateSigTermOnQuit(sigChan)
->>>>>>> 9e98ea73
 
 	groupErrs.Go(func() error {
 		return run(ctx, groupErrs, config)
